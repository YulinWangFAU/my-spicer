--- conflicted
+++ resolved
@@ -261,13 +261,7 @@
 
             smps_hat = np.zeros_like(y)
             for i in iter_:
-<<<<<<< HEAD
                 tmp = EspiritCalib(y[i] * mask, device=Device(0), show_pbar=False).run()
-=======
-                #tmp = EspiritCalib(y[i] * mask, device=Device(0), show_pbar=False).run()
-                tmp = EspiritCalib(y[i] * mask.numpy(), device=Device(0), show_pbar=False).run()
->>>>>>> b4930adb
-
                 tmp = cupy.asnumpy(tmp)
                 smps_hat[i] = tmp
 
